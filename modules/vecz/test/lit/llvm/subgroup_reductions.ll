--- conflicted
+++ resolved
@@ -224,15 +224,9 @@
   ret void
 ; CHECK-LABEL: @__vecz_v4_reduce_fmax_f32(
 ; CHECK: [[R:%.*]] = call float @llvm.vector.reduce.fmax.v4f32(<4 x float> %{{.*}})
-<<<<<<< HEAD
 ; CHECK: store float [[R]], ptr addrspace(1) {{%.*}}, align 4
 }
-=======
-; CHECK-GE15: store float [[R]], ptr addrspace(1) {{%.*}}, align 4
-; CHECK-LT15: store float [[R]], float addrspace(1)* {{%.*}}, align 4
-}
 
 !opencl.ocl.version = !{!0}
 
-!0 = !{i32 3, i32 0}
->>>>>>> ee6c1fa1
+!0 = !{i32 3, i32 0}