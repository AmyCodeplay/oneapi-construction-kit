; Copyright (C) Codeplay Software Limited. All Rights Reserved.

; RUN: %veczc -w 4 -vecz-choices=VectorPredication -S < %s | %filecheck %s

target triple = "spir64-unknown-unknown"
target datalayout = "e-m:e-i64:64-f80:128-n8:16:32:64-S128"

declare spir_func i64 @_Z13get_global_idj(i32)
declare spir_func i32 @_Z16get_sub_group_idv()

declare spir_func i32 @_Z13sub_group_alli(i32)
declare spir_func i32 @_Z13sub_group_anyi(i32)

declare spir_func i32 @_Z20sub_group_reduce_addi(i32)
declare spir_func i64 @_Z20sub_group_reduce_addl(i64)
declare spir_func float @_Z20sub_group_reduce_addf(float)
declare spir_func i32 @_Z20sub_group_reduce_mini(i32)
declare spir_func i32 @_Z20sub_group_reduce_minj(i32)
declare spir_func i32 @_Z20sub_group_reduce_maxi(i32)
declare spir_func i32 @_Z20sub_group_reduce_maxj(i32)
declare spir_func float @_Z20sub_group_reduce_minf(float)
declare spir_func float @_Z20sub_group_reduce_maxf(float)

define spir_kernel void @reduce_all_i32(i32 addrspace(1)* %in, i32 addrspace(1)* %out) {
entry:
  %call = tail call spir_func i64 @_Z13get_global_idj(i32 0)
  %call1 = tail call spir_func i32 @_Z16get_sub_group_idv() #6
  %conv = zext i32 %call1 to i64
  %arrayidx = getelementptr inbounds i32, i32 addrspace(1)* %in, i64 %call
  %0 = load i32, i32 addrspace(1)* %arrayidx, align 4
  %call2 = tail call spir_func i32 @_Z13sub_group_alli(i32 %0)
  %arrayidx3 = getelementptr inbounds i32, i32 addrspace(1)* %out, i64 %conv
  store i32 %call2, i32 addrspace(1)* %arrayidx3, align 4
  ret void
; CHECK-LABEL: @__vecz_v4_vp_reduce_all_i32(
; CHECK: [[T2:%.*]] = icmp ne <4 x i32> {{%.*}}, zeroinitializer
; CHECK: [[SI:%.*]] = insertelement <4 x i32> poison, i32 {{.*}}, {{(i32|i64)}} 0
; CHECK: [[S:%.*]] = shufflevector <4 x i32> [[SI]], <4 x i32> poison, <4 x i32> zeroinitializer
; CHECK: [[C:%.*]] = icmp ult <4 x i32> [[S]], <i32 1, i32 2, i32 3, i32 4>
; CHECK: [[I:%.*]] = select <4 x i1> [[C]], <4 x i1> <i1 true, i1 true, i1 true, i1 true>, <4 x i1> [[T2]]
; CHECK: [[T3:%.*]] = bitcast <4 x i1> [[I]] to i4
; CHECK: [[R:%.*]] = icmp eq i4 [[T3]], -1
; CHECK: [[EXT:%.*]] = sext i1 [[R]] to i32
; CHECK: store i32 [[EXT]], ptr addrspace(1) {{%.*}}, align 4
}

define spir_kernel void @reduce_any_i32(i32 addrspace(1)* %in, i32 addrspace(1)* %out) {
entry:
  %call = tail call spir_func i64 @_Z13get_global_idj(i32 0)
  %call1 = tail call spir_func i32 @_Z16get_sub_group_idv() #6
  %conv = zext i32 %call1 to i64
  %arrayidx = getelementptr inbounds i32, i32 addrspace(1)* %in, i64 %call
  %0 = load i32, i32 addrspace(1)* %arrayidx, align 4
  %call2 = tail call spir_func i32 @_Z13sub_group_anyi(i32 %0)
  %arrayidx3 = getelementptr inbounds i32, i32 addrspace(1)* %out, i64 %conv
  store i32 %call2, i32 addrspace(1)* %arrayidx3, align 4
  ret void
; CHECK-LABEL: @__vecz_v4_vp_reduce_any_i32(
; CHECK: [[T2:%.*]] = icmp ne <4 x i32> {{%.*}}, zeroinitializer
; CHECK: [[SI:%.*]] = insertelement <4 x i32> poison, i32 {{.*}}, {{(i32|i64)}} 0
; CHECK: [[S:%.*]] = shufflevector <4 x i32> [[SI]], <4 x i32> poison, <4 x i32> zeroinitializer
; CHECK: [[C:%.*]] = icmp ugt <4 x i32> [[S]], <i32 0, i32 1, i32 2, i32 3>
; CHECK: [[I:%.*]] = select <4 x i1> [[C]], <4 x i1> [[T2]], <4 x i1> zeroinitializer
; CHECK: [[T3:%.*]] = bitcast <4 x i1> [[I]] to i4
; CHECK: [[R:%.*]] = icmp ne i4 [[T3]], 0
; CHECK: [[EXT:%.*]] = sext i1 [[R]] to i32
; CHECK: store i32 [[EXT]], ptr addrspace(1) {{%.*}}, align 4
}

define spir_kernel void @reduce_add_i32(i32 addrspace(1)* %in, i32 addrspace(1)* %out) {
entry:
  %call = tail call spir_func i64 @_Z13get_global_idj(i32 0)
  %call1 = tail call spir_func i32 @_Z16get_sub_group_idv() #6
  %conv = zext i32 %call1 to i64
  %arrayidx = getelementptr inbounds i32, i32 addrspace(1)* %in, i64 %call
  %0 = load i32, i32 addrspace(1)* %arrayidx, align 4
  %call2 = tail call spir_func i32 @_Z20sub_group_reduce_addi(i32 %0)
  %arrayidx3 = getelementptr inbounds i32, i32 addrspace(1)* %out, i64 %conv
  store i32 %call2, i32 addrspace(1)* %arrayidx3, align 4
  ret void
; CHECK-LABEL: @__vecz_v4_vp_reduce_add_i32(
; CHECK: [[SI:%.*]] = insertelement <4 x i32> poison, i32 {{%.*}}, {{(i32|i64)}} 0
; CHECK: [[S:%.*]] = shufflevector <4 x i32> [[SI]], <4 x i32> poison, <4 x i32> zeroinitializer
; CHECK: [[C:%.*]] = icmp ugt <4 x i32> [[S]], <i32 0, i32 1, i32 2, i32 3>
; CHECK: [[I:%.*]] = select <4 x i1> [[C]], <4 x i32> {{%.*}}, <4 x i32> zeroinitializer
; CHECK: [[R:%.*]] = call i32 @llvm.vector.reduce.add.v4i32(<4 x i32> [[I]])
; CHECK: store i32 [[R]], ptr addrspace(1) {{%.*}}, align 4
}

define spir_kernel void @reduce_add_i64(i64 addrspace(1)* %in, i64 addrspace(1)* %out) {
entry:
  %call = tail call spir_func i64 @_Z13get_global_idj(i32 0)
  %call1 = tail call spir_func i32 @_Z16get_sub_group_idv() #6
  %conv = zext i32 %call1 to i64
  %arrayidx = getelementptr inbounds i64, i64 addrspace(1)* %in, i64 %call
  %0 = load i64, i64 addrspace(1)* %arrayidx, align 4
  %call2 = tail call spir_func i64 @_Z20sub_group_reduce_addl(i64 %0)
  %arrayidx3 = getelementptr inbounds i64, i64 addrspace(1)* %out, i64 %conv
  store i64 %call2, i64 addrspace(1)* %arrayidx3, align 4
  ret void
; CHECK-LABEL: @__vecz_v4_vp_reduce_add_i64(
; CHECK: [[SI:%.*]] = insertelement <4 x i32> poison, i32 {{%.*}}, {{(i32|i64)}} 0
; CHECK: [[S:%.*]] = shufflevector <4 x i32> [[SI]], <4 x i32> poison, <4 x i32> zeroinitializer
; CHECK: [[C:%.*]] = icmp ugt <4 x i32> [[S]], <i32 0, i32 1, i32 2, i32 3>
; CHECK: [[I:%.*]] = select <4 x i1> [[C]], <4 x i64> {{%.*}}, <4 x i64> zeroinitializer
; CHECK: [[R:%.*]] = call i64 @llvm.vector.reduce.add.v4i64(<4 x i64> [[I]])
; CHECK: store i64 [[R]], ptr addrspace(1) {{%.*}}, align 4
}

define spir_kernel void @reduce_add_f32(float addrspace(1)* %in, float addrspace(1)* %out) {
entry:
  %call = tail call spir_func i64 @_Z13get_global_idj(i32 0)
  %call1 = tail call spir_func i32 @_Z16get_sub_group_idv() #6
  %conv = zext i32 %call1 to i64
  %arrayidx = getelementptr inbounds float, float addrspace(1)* %in, i64 %call
  %0 = load float, float addrspace(1)* %arrayidx, align 4
  %call2 = tail call spir_func float @_Z20sub_group_reduce_addf(float %0)
  %arrayidx3 = getelementptr inbounds float, float addrspace(1)* %out, i64 %conv
  store float %call2, float addrspace(1)* %arrayidx3, align 4
  ret void
; CHECK-LABEL: @__vecz_v4_vp_reduce_add_f32(
; CHECK: [[SI:%.*]] = insertelement <4 x i32> poison, i32 {{%.*}}, {{(i32|i64)}} 0
; CHECK: [[S:%.*]] = shufflevector <4 x i32> [[SI]], <4 x i32> poison, <4 x i32> zeroinitializer
; CHECK: [[C:%.*]] = icmp ugt <4 x i32> [[S]], <i32 0, i32 1, i32 2, i32 3>
; CHECK: [[I:%.*]] = select <4 x i1> [[C]], <4 x float> {{%.*}}, <4 x float> <float -0.000000e+00, float -0.000000e+00,
; CHECK: [[R:%.*]] = call float @llvm.vector.reduce.fadd.v4f32(float -0.000000e+00, <4 x float> [[I]])
; CHECK: store float [[R]], ptr addrspace(1) {{%.*}}, align 4
}

define spir_kernel void @reduce_smin_i32(i32 addrspace(1)* %in, i32 addrspace(1)* %out) {
entry:
  %call = tail call spir_func i64 @_Z13get_global_idj(i32 0)
  %call1 = tail call spir_func i32 @_Z16get_sub_group_idv() #6
  %conv = zext i32 %call1 to i64
  %arrayidx = getelementptr inbounds i32, i32 addrspace(1)* %in, i64 %call
  %0 = load i32, i32 addrspace(1)* %arrayidx, align 4
  %call2 = tail call spir_func i32 @_Z20sub_group_reduce_mini(i32 %0)
  %arrayidx3 = getelementptr inbounds i32, i32 addrspace(1)* %out, i64 %conv
  store i32 %call2, i32 addrspace(1)* %arrayidx3, align 4
  ret void
; CHECK-LABEL: @__vecz_v4_vp_reduce_smin_i32(
; CHECK: [[SI:%.*]] = insertelement <4 x i32> poison, i32 {{%.*}}, {{(i32|i64)}} 0
; CHECK: [[S:%.*]] = shufflevector <4 x i32> [[SI]], <4 x i32> poison, <4 x i32> zeroinitializer
; CHECK: [[C:%.*]] = icmp ugt <4 x i32> [[S]], <i32 0, i32 1, i32 2, i32 3>
; CHECK: [[I:%.*]] = select <4 x i1> [[C]], <4 x i32> {{%.*}}, <4 x i32> <i32 2147483647, i32 2147483647, 
; CHECK: [[R:%.*]] = call i32 @llvm.vector.reduce.smin.v4i32(<4 x i32> [[I]])
; CHECK: store i32 [[R]], ptr addrspace(1) {{%.*}}, align 4
}

define spir_kernel void @reduce_umin_i32(i32 addrspace(1)* %in, i32 addrspace(1)* %out) {
entry:
  %call = tail call spir_func i64 @_Z13get_global_idj(i32 0)
  %call1 = tail call spir_func i32 @_Z16get_sub_group_idv() #6
  %conv = zext i32 %call1 to i64
  %arrayidx = getelementptr inbounds i32, i32 addrspace(1)* %in, i64 %call
  %0 = load i32, i32 addrspace(1)* %arrayidx, align 4
  %call2 = tail call spir_func i32 @_Z20sub_group_reduce_minj(i32 %0)
  %arrayidx3 = getelementptr inbounds i32, i32 addrspace(1)* %out, i64 %conv
  store i32 %call2, i32 addrspace(1)* %arrayidx3, align 4
  ret void
; CHECK-LABEL: @__vecz_v4_vp_reduce_umin_i32(
; CHECK: [[SI:%.*]] = insertelement <4 x i32> poison, i32 {{%.*}}, {{(i32|i64)}} 0
; CHECK: [[S:%.*]] = shufflevector <4 x i32> [[SI]], <4 x i32> poison, <4 x i32> zeroinitializer
; CHECK: [[C:%.*]] = icmp ugt <4 x i32> [[S]], <i32 0, i32 1, i32 2, i32 3>
; CHECK: [[I:%.*]] = select <4 x i1> [[C]], <4 x i32> {{%.*}}, <4 x i32> <i32 -1, i32 -1, i32 -1, i32 -1>
; CHECK: [[R:%.*]] = call i32 @llvm.vector.reduce.umin.v4i32(<4 x i32> [[I]])
; CHECK: store i32 [[R]], ptr addrspace(1) {{%.*}}, align 4
}

define spir_kernel void @reduce_smax_i32(i32 addrspace(1)* %in, i32 addrspace(1)* %out) {
entry:
  %call = tail call spir_func i64 @_Z13get_global_idj(i32 0)
  %call1 = tail call spir_func i32 @_Z16get_sub_group_idv() #6
  %conv = zext i32 %call1 to i64
  %arrayidx = getelementptr inbounds i32, i32 addrspace(1)* %in, i64 %call
  %0 = load i32, i32 addrspace(1)* %arrayidx, align 4
  %call2 = tail call spir_func i32 @_Z20sub_group_reduce_maxi(i32 %0)
  %arrayidx3 = getelementptr inbounds i32, i32 addrspace(1)* %out, i64 %conv
  store i32 %call2, i32 addrspace(1)* %arrayidx3, align 4
  ret void
; CHECK-LABEL: @__vecz_v4_vp_reduce_smax_i32(
; CHECK: [[SI:%.*]] = insertelement <4 x i32> poison, i32 {{%.*}}, {{(i32|i64)}} 0
; CHECK: [[S:%.*]] = shufflevector <4 x i32> [[SI]], <4 x i32> poison, <4 x i32> zeroinitializer
; CHECK: [[C:%.*]] = icmp ugt <4 x i32> [[S]], <i32 0, i32 1, i32 2, i32 3>
; CHECK: [[I:%.*]] = select <4 x i1> [[C]], <4 x i32> {{%.*}}, <4 x i32> <i32 -2147483648, i32 -2147483648, 
; CHECK: [[R:%.*]] = call i32 @llvm.vector.reduce.smax.v4i32(<4 x i32> [[I]])
; CHECK: store i32 [[R]], ptr addrspace(1) {{%.*}}, align 4
}

define spir_kernel void @reduce_umax_i32(i32 addrspace(1)* %in, i32 addrspace(1)* %out) {
entry:
  %call = tail call spir_func i64 @_Z13get_global_idj(i32 0)
  %call1 = tail call spir_func i32 @_Z16get_sub_group_idv() #6
  %conv = zext i32 %call1 to i64
  %arrayidx = getelementptr inbounds i32, i32 addrspace(1)* %in, i64 %call
  %0 = load i32, i32 addrspace(1)* %arrayidx, align 4
  %call2 = tail call spir_func i32 @_Z20sub_group_reduce_maxj(i32 %0)
  %arrayidx3 = getelementptr inbounds i32, i32 addrspace(1)* %out, i64 %conv
  store i32 %call2, i32 addrspace(1)* %arrayidx3, align 4
  ret void
; CHECK-LABEL: @__vecz_v4_vp_reduce_umax_i32(
; CHECK: [[SI:%.*]] = insertelement <4 x i32> poison, i32 {{%.*}}, {{(i32|i64)}} 0
; CHECK: [[S:%.*]] = shufflevector <4 x i32> [[SI]], <4 x i32> poison, <4 x i32> zeroinitializer
; CHECK: [[C:%.*]] = icmp ugt <4 x i32> [[S]], <i32 0, i32 1, i32 2, i32 3>
; CHECK: [[I:%.*]] = select <4 x i1> [[C]], <4 x i32> {{%.*}}, <4 x i32> zeroinitializer
; CHECK: [[R:%.*]] = call i32 @llvm.vector.reduce.umax.v4i32(<4 x i32> [[I]])
; CHECK: store i32 [[R]], ptr addrspace(1) {{%.*}}, align 4
}

define spir_kernel void @reduce_fmin_f32(float addrspace(1)* %in, float addrspace(1)* %out) {
entry:
  %call = tail call spir_func i64 @_Z13get_global_idj(i32 0)
  %call1 = tail call spir_func i32 @_Z16get_sub_group_idv() #6
  %conv = zext i32 %call1 to i64
  %arrayidx = getelementptr inbounds float, float addrspace(1)* %in, i64 %call
  %0 = load float, float addrspace(1)* %arrayidx, align 4
  %call2 = tail call spir_func float @_Z20sub_group_reduce_minf(float %0)
  %arrayidx3 = getelementptr inbounds float, float addrspace(1)* %out, i64 %conv
  store float %call2, float addrspace(1)* %arrayidx3, align 4
  ret void
; CHECK-LABEL: @__vecz_v4_vp_reduce_fmin_f32(
; CHECK: [[SI:%.*]] = insertelement <4 x i32> poison, i32 {{%.*}}, {{(i32|i64)}} 0
; CHECK: [[S:%.*]] = shufflevector <4 x i32> [[SI]], <4 x i32> poison, <4 x i32> zeroinitializer
; CHECK: [[C:%.*]] = icmp ugt <4 x i32> [[S]], <i32 0, i32 1, i32 2, i32 3>
; CHECK: [[I:%.*]] = select <4 x i1> [[C]], <4 x float> {{%.*}}, <4 x float> <float 0x7FF8000000000000, float 0x7FF8000000000000,
; CHECK: [[R:%.*]] = call float @llvm.vector.reduce.fmin.v4f32(<4 x float> [[I]])
; CHECK: store float [[R]], ptr addrspace(1) {{%.*}}, align 4
}

define spir_kernel void @reduce_fmax_f32(float addrspace(1)* %in, float addrspace(1)* %out) {
entry:
  %call = tail call spir_func i64 @_Z13get_global_idj(i32 0)
  %call1 = tail call spir_func i32 @_Z16get_sub_group_idv() #6
  %conv = zext i32 %call1 to i64
  %arrayidx = getelementptr inbounds float, float addrspace(1)* %in, i64 %call
  %0 = load float, float addrspace(1)* %arrayidx, align 4
  %call2 = tail call spir_func float @_Z20sub_group_reduce_maxf(float %0)
  %arrayidx3 = getelementptr inbounds float, float addrspace(1)* %out, i64 %conv
  store float %call2, float addrspace(1)* %arrayidx3, align 4
  ret void
; CHECK-LABEL: @__vecz_v4_vp_reduce_fmax_f32(
; CHECK: [[SI:%.*]] = insertelement <4 x i32> poison, i32 {{%.*}}, {{(i32|i64)}} 0
; CHECK: [[S:%.*]] = shufflevector <4 x i32> [[SI]], <4 x i32> poison, <4 x i32> zeroinitializer
; CHECK: [[C:%.*]] = icmp ugt <4 x i32> [[S]], <i32 0, i32 1, i32 2, i32 3>
; CHECK: [[I:%.*]] = select <4 x i1> [[C]], <4 x float> {{%.*}}, <4 x float> <float 0xFFF8000000000000, float 0xFFF8000000000000,
; CHECK: [[R:%.*]] = call float @llvm.vector.reduce.fmax.v4f32(<4 x float> [[I]])
<<<<<<< HEAD
; CHECK: store float [[R]], ptr addrspace(1) {{%.*}}, align 4
}
=======
; CHECK-GE15: store float [[R]], ptr addrspace(1) {{%.*}}, align 4
; CHECK-LT15: store float [[R]], float addrspace(1)* {{%.*}}, align 4
}

!opencl.ocl.version = !{!0}

!0 = !{i32 3, i32 0}
>>>>>>> ee6c1fa1
<|MERGE_RESOLUTION|>--- conflicted
+++ resolved
@@ -244,15 +244,9 @@
 ; CHECK: [[C:%.*]] = icmp ugt <4 x i32> [[S]], <i32 0, i32 1, i32 2, i32 3>
 ; CHECK: [[I:%.*]] = select <4 x i1> [[C]], <4 x float> {{%.*}}, <4 x float> <float 0xFFF8000000000000, float 0xFFF8000000000000,
 ; CHECK: [[R:%.*]] = call float @llvm.vector.reduce.fmax.v4f32(<4 x float> [[I]])
-<<<<<<< HEAD
 ; CHECK: store float [[R]], ptr addrspace(1) {{%.*}}, align 4
 }
-=======
-; CHECK-GE15: store float [[R]], ptr addrspace(1) {{%.*}}, align 4
-; CHECK-LT15: store float [[R]], float addrspace(1)* {{%.*}}, align 4
-}
 
 !opencl.ocl.version = !{!0}
 
-!0 = !{i32 3, i32 0}
->>>>>>> ee6c1fa1
+!0 = !{i32 3, i32 0}